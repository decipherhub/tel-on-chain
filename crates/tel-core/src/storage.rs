--- conflicted
+++ resolved
@@ -231,10 +231,7 @@
                 Err(e) => return Err(Error::DatabaseError(format!("query_row get_pool: {e}"))),
             };
 
-<<<<<<< HEAD
-=======
-        // 3. Read token0, token1 info
->>>>>>> fce5214b
+
         let mut token_stmt = conn
             .prepare(
                 "SELECT address, chain_id, name, symbol, decimals
@@ -269,10 +266,7 @@
             })
             .map_err(|e| Error::DatabaseError(format!("query_row token1: {e}")))?;
 
-<<<<<<< HEAD
-=======
-        // chrono::DateTime<Utc> default value (1970-01-01T00:00:00Z)
->>>>>>> fce5214b
+
         let default_dt = DateTime::<Utc>::from_utc(NaiveDateTime::from_timestamp(0, 0), Utc);
 
         Ok(Some(Pool {
