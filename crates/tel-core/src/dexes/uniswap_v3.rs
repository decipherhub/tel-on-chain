--- conflicted
+++ resolved
@@ -8,11 +8,8 @@
     save_token_async, Storage,
 };
 use async_trait::async_trait;
-<<<<<<< HEAD
 use chrono::Utc;
 use alloy_sol_types::sol;
-=======
->>>>>>> 3e0a5ae1
 use std::sync::Arc;
 use crate::Result;
 use serde::{Deserialize, Serialize};
