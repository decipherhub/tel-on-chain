use crate::dexes::DexProtocol;
use crate::error::Error;
use crate::models::{
    LiquidityDistribution, Pool, PriceLiquidity, Side, Token, V3LiquidityDistribution, V3PriceLevel,
    V3PriceLiquidity,
};
use crate::providers::EthereumProvider;
use crate::storage::{get_pool_async, get_token_async, save_pool_async, save_token_async, Storage};
use crate::Result;
use alloy_primitives::{Address, B256};
use alloy_provider::Provider;
use alloy_rpc_types::{Filter, Log};
use alloy_sol_types::sol;
use async_trait::async_trait;
use chrono::Utc;
use std::str::FromStr;
use std::sync::Arc;

sol! {
    // ── Uniswap V3 Factory ───────────────────────────────────────────
    #[sol(rpc)]
    interface IUniswapV3Factory {
        function getPool(address tokenA, address tokenB, uint24 fee) external view returns (address pool);
    }

    // ── Uniswap V3 Pool ──────────────────────────────────────────────
    #[sol(rpc)]
    interface IUniswapV3Pool {
        function slot0() external view returns (
            uint160 sqrtPriceX96,
            int24 tick,
            uint16 observationIndex,
            uint16 observationCardinality,
            uint16 observationCardinalityNext,
            uint8 feeProtocol,
            bool unlocked
        );
        function liquidity() external view returns (uint128);
        function token0() external view returns (address);
        function token1() external view returns (address);
        function fee() external view returns (uint24);
        function tickSpacing() external view returns (int24);
    }

    // ── TickInfo struct for TickLens ────────────────────────────────
    #[derive(Debug)]
    struct TickInfo {
        int24 tick;
        uint128 liquidityGross;
        int128 liquidityNet;
    }

    // ── Uniswap V3 TickLens ──────────────────────────────────────────
    #[sol(rpc)]
    interface ITickLens {
        #[derive(Debug)]
        function getPopulatedTicksInWord(address pool, int16 wordPosition) external view returns (
            TickInfo[] memory populatedTicks
        );
    }

    #[sol(rpc)]
    interface IERC20Metadata {
        function symbol()   external view returns (string);
        function name()     external view returns (string);
        function decimals() external view returns (uint8);
    }
}

const UNISWAP_V3_FACTORY: &str = "0x1F98431c8aD98523631AE4a59f267346ea31F984";
const POOL_CREATED_SIG: &str = "PoolCreated(address,address,uint24,int24,address)";
const HASH_POOL_CREATED: &str =
    "0x783cca1c0412dd0d695e784568c96da2e9c22ff989357a2e8b1d9b2b4e6b7118";
pub struct UniswapV3 {
    provider: Arc<EthereumProvider>,
    factory_address: Address,
    storage: Arc<dyn Storage>,
}

impl UniswapV3 {
    /// Create a new UniswapV3 instance
    pub fn new(
        provider: Arc<EthereumProvider>,
        factory_address: Address,
        storage: Arc<dyn Storage>,
    ) -> Self {
        Self {
            provider,
            factory_address,
            storage,
        }
    }

    /// Fetch token from DB or on-chain if not present
    async fn fetch_or_load_token(&self, addr: Address) -> Result<Token> {
        if let Some(tok) = get_token_async(self.storage.clone(), addr, self.chain_id()).await? {
            return Ok(tok);
        }
        let erc20 = IERC20Metadata::new(addr, self.provider.provider());
        let symbol = erc20
            .symbol()
            .call()
            .await
            .map_err(|e| Error::ProviderError(format!("{e}")))?;
        let name = erc20
            .name()
            .call()
            .await
            .map_err(|e| Error::ProviderError(format!("{e}")))?;
        let decimals = erc20
            .decimals()
            .call()
            .await
            .map_err(|e| Error::ProviderError(format!("{e}")))?;
        let token = Token {
            address: addr,
            symbol,
            name,
            decimals: decimals as u8,
            chain_id: self.chain_id(),
        };
        save_token_async(self.storage.clone(), token.clone()).await?;
        Ok(token)
    }

    /// Convert tick index to price, adjusting for token decimals
    fn tick_to_price(tick: i32, decimal0: u8, decimal1: u8) -> f64 {
        let price = 1.0001_f64.powf(tick as f64);
        let decimal_adjustment = 10f64.powi((decimal0 as i32).saturating_sub(decimal1 as i32));
        price * decimal_adjustment
    }

    /// Calculate token0/token1 liquidity at a given price and liquidity
    fn calculate_liquidity_at_price(
        price: f64,
        token0_decimals: u8,
        token1_decimals: u8,
        liquidity: i128,
    ) -> (f64, f64) {
        if liquidity <= 0 {
            return (0.0, 0.0);
        }
        let sqrt_price = price.sqrt();
        let liquidity = liquidity as f64;
        let token0_liquidity = (liquidity / sqrt_price) / 10f64.powi(token0_decimals as i32);
        let token1_liquidity = (liquidity * sqrt_price) / 10f64.powi(token1_decimals as i32);
        (token0_liquidity, token1_liquidity)
    }

    /// Build a V3PriceLiquidity struct for a tick
    fn build_v3_price_liquidity(
        tick_idx: i32,
        liquidity_gross: u128,
        liquidity_net: i128,
        token0_decimals: u8,
        token1_decimals: u8,
        total_liquidity: i128,
    ) -> V3PriceLiquidity {
        let tick_price = Self::tick_to_price(tick_idx, token0_decimals, token1_decimals);
        let (token0_liquidity, token1_liquidity) = Self::calculate_liquidity_at_price(
            tick_price,
            token0_decimals,
            token1_decimals,
            total_liquidity.max(0),
        );
        V3PriceLiquidity {
            tick_idx,
            price: tick_price,
            token0_liquidity,
            token1_liquidity,
            timestamp: Utc::now(),
        }
    }

    /// Fetch all active ticks for a pool using TickLens
    async fn get_active_ticks(&self, pool_address: Address) -> Result<(i32, Vec<(i32, u128, i128)>)> {
        let tick_lens_address =
            Address::from_str("0xbfd8137f7d1516D3ea5cA83523914859ec47F573").unwrap();
        let tick_lens = ITickLens::new(tick_lens_address, self.provider.provider());
        let pool = IUniswapV3Pool::new(pool_address, self.provider.provider());
        let slot0 = pool
            .slot0()
            .call()
            .await
            .map_err(|e| Error::ProviderError(format!("slot0: {e}")))?;
        let tick_spacing: i32 = pool
            .tickSpacing()
            .call()
            .await
            .map_err(|e| Error::ProviderError(format!("tickSpacing: {e}")))?
            .try_into()
            .unwrap_or(1);
        let current_tick: i32 = slot0.tick.try_into().unwrap_or(0);
        let current_word = (current_tick / tick_spacing) >> 8;
        let mut active_ticks = Vec::new();
        if current_word >= i16::MIN as i32 && current_word <= i16::MAX as i32 {
            let word_i16 = current_word as i16;
            if let Ok(result) = tick_lens
                .getPopulatedTicksInWord(pool_address, word_i16)
                .call()
                .await
            {
                for tick_info in result {
                    let tick_idx: i32 = tick_info.tick.try_into().unwrap_or(0);
                    let liquidity_gross: u128 = tick_info.liquidityGross.try_into().unwrap_or(0);
                    let liquidity_net: i128 = tick_info.liquidityNet.try_into().unwrap_or(0);
                    active_ticks.push((tick_idx, liquidity_gross, liquidity_net));
                }
            }
        }
        active_ticks.sort_by_key(|(tick, _, _)| *tick);
        Ok((current_tick, active_ticks))
    }

    /// Build a filter for PoolCreated events
    fn build_pool_created_filter(&self, from_block: u64, to_block: u64) -> Filter {
        Filter::new()
            .address(self.factory_address)
            .event_signature(B256::from_str(HASH_POOL_CREATED).unwrap())
            .from_block(from_block)
            .to_block(to_block)
    }

    /// Fetch logs for a given filter
    async fn get_logs(&self, filter: Filter) -> Result<Vec<Log>> {
        self.provider
            .provider()
            .get_logs(&filter)
            .await
            .map_err(|e| Error::ProviderError(format!("get_logs: {}", e)))
    }

    /// Return an empty LiquidityDistribution
    fn empty_dist(
        token0: &Token,
        token1: &Token,
        dex: &str,
        chain_id: u64,
    ) -> LiquidityDistribution {
        LiquidityDistribution {
            token0: token0.clone(),
            token1: token1.clone(),
            current_price: 0.0,
            dex: dex.to_string(),
            chain_id,
            price_levels: vec![],
            timestamp: Utc::now(),
        }
    }

    /// Return an empty V3LiquidityDistribution
    fn empty_v3_dist(
        token0: &Token,
        token1: &Token,
        dex: &str,
        chain_id: u64,
    ) -> V3LiquidityDistribution {
        V3LiquidityDistribution {
            token0: token0.clone(),
            token1: token1.clone(),
            dex: dex.to_string(),
            chain_id,
            current_tick: 0,
            price_levels: vec![],
            timestamp: Utc::now(),
        }
    }
}

#[async_trait]
impl DexProtocol for UniswapV3 {
    fn name(&self) -> &str {
        "uniswap_v3"
    }

    fn chain_id(&self) -> u64 {
        self.provider.chain_id()
    }

    fn factory_address(&self) -> Address {
        self.factory_address
    }

    fn provider(&self) -> Arc<EthereumProvider> {
        self.provider.clone()
    }

<<<<<<< HEAD
    async fn get_pool(&self, pool_address: Address) -> Result<Pool> {
        let pool_result = get_pool_async(self.storage.clone(), pool_address).await;
        match pool_result {
            Ok(Some(pool)) => Ok(pool),
            Ok(None) => Err(Error::DexError(format!(
                "Pool not found: {}",
                pool_address
            ))),
=======
    async fn get_pool(&self, pool_address: Address) -> crate::Result<Pool> {
        let pool_result = get_pool_async(self.storage.clone(), pool_address).await;
        match pool_result {
            Ok(Some(pool)) => Ok(pool),
            Ok(None) => Err(Error::DexError(format!("Pool not found: {}", pool_address))),
>>>>>>> fce5214b
            Err(e) => Err(e),
        }
    }

    async fn get_all_pools(&self) -> Result<Vec<Pool>> {
<<<<<<< HEAD
        let provider = self.provider.provider();
        let latest_block: u64 = provider.get_block_number().await.map_err(|e| Error::ProviderError(format!("get_block_number: {}", e)))?;
        //let latest_block = 16669621; // For testing, replace with actual block number retrieval
        let mut from_block = 12469621;
        let mut all_logs = Vec::new();
        let mut i = 0;
        while from_block < latest_block {
            let to_block = (from_block + 9999).min(latest_block);
            info!("Fetching logs from block {} to {}", from_block, to_block);
=======
        let latest_block = 12500000;
        let mut from_block = 12489621;
        let mut all_logs: Vec<Log> = Vec::new();
        let mut i = 0;
        while from_block < latest_block && i < 10 {
            let to_block = (from_block + 9999).min(latest_block);
>>>>>>> fce5214b
            let filter = self.build_pool_created_filter(from_block, to_block);
            let logs = self.get_logs(filter).await?;
            all_logs.extend(logs);
            from_block = to_block + 1;
            i += 1;
        }
<<<<<<< HEAD

        info!("Found a total of {} pools", all_logs.len());

        let mut pools = Vec::with_capacity(all_logs.len());
        let mut pools_count = 0;
        for log in &all_logs {
            //if pools_count >= 10 { break; }
            //info!("Processing log: topics={:?}, data={:?}", log.topics(), log.data());
            // topics: [topic0, token0, token1, fee]
            if log.topics().len() < 4 { continue; }
            let token0 = Address::from_slice(&log.topics()[1].as_slice()[12..]);
            let token1 = Address::from_slice(&log.topics()[2].as_slice()[12..]);
            let fee_bytes = log.topics()[3].as_slice();
            let fee = ((fee_bytes[29] as u32) << 16)
                | ((fee_bytes[30] as u32) << 8)
                | (fee_bytes[31] as u32);
            // data: [tickSpacing(int24)|poolAddress]
=======
        let mut pools = Vec::with_capacity(all_logs.len());
        let mut pools_count = 0;
        for log in &all_logs {
            if pools_count >= 10 {
                break;
            }
            if log.topics().len() < 4 {
                continue;
            }
>>>>>>> fce5214b
            let data_slice: &[u8] = log.data().data.as_ref();
            if data_slice.len() < 64 {
                continue;
            }
            let pool_addr = Address::from_slice(&data_slice[44..64]);
<<<<<<< HEAD
            let tok0 = match self.fetch_or_load_token(token0).await {
                Ok(token) => token,
                Err(e) => {
                    tracing::error!("Failed to fetch token {}: {}", token0, e);
                    continue;
                }
            };
            let tok1 = match self.fetch_or_load_token(token1).await {
                Ok(token) => token,
                Err(e) => {
                    tracing::error!("Failed to fetch token {}: {}", token1, e);
                    continue;
                }
            };
            let block_number: u64 = log.block_number.unwrap_or(0);
            let pool = Pool {
                address: pool_addr,
                dex: self.name().into(),
                chain_id: self.chain_id(),
                tokens: vec![tok0, tok1],
                creation_block: block_number,
                creation_timestamp: Utc::now(),
                last_updated_block: block_number,
                last_updated_timestamp: Utc::now(),
                fee: fee as u64,
            };
            let pool_address = pool.address;
            if let Err(e) = save_pool_async(self.storage.clone(), pool.clone()).await {
                tracing::error!("Failed to save pool {}: {}", pool_address, e);
                continue;
            };
=======
            let pool = match self.get_pool(pool_addr).await {
                Ok(pool) => pool,
                Err(_) => {
                    let pool_contract = IUniswapV3Pool::new(pool_addr, self.provider.provider());
                    let token0_addr = match pool_contract.token0().call().await {
                        Ok(a) => a,
                        Err(_) => continue,
                    };
                    let token1_addr = match pool_contract.token1().call().await {
                        Ok(a) => a,
                        Err(_) => continue,
                    };
                    let fee = match pool_contract.fee().call().await {
                        Ok(f) => f.to::<u64>(),
                        Err(_) => continue,
                    };
                    let tok0 = match self.fetch_or_load_token(token0_addr).await {
                        Ok(t) => t,
                        Err(_) => continue,
                    };
                    let tok1 = match self.fetch_or_load_token(token1_addr).await {
                        Ok(t) => t,
                        Err(_) => continue,
                    };
                    Pool {
                        address: pool_addr,
                        dex: self.name().into(),
                        chain_id: self.chain_id(),
                        tokens: vec![tok0, tok1],
                        creation_block: log.block_number.unwrap_or(0),
                        creation_timestamp: Utc::now(),
                        last_updated_block: log.block_number.unwrap_or(0),
                        last_updated_timestamp: Utc::now(),
                        fee,
                    }
                }
            };
            let _ = save_pool_async(self.storage.clone(), pool.clone()).await;
>>>>>>> fce5214b
            pools.push(pool);
            info!("Pool {}: token0={}, token1={}, fee={}", pool_address, token0, token1, fee);
            pools_count += 1;
        }
        Ok(pools)
    }

    async fn get_liquidity_distribution(
        &self,
        pool_address: Address,
    ) -> Result<LiquidityDistribution> {
        let v3_dist = self.get_v3_liquidity_distribution(pool_address).await?;
        let current_price = Self::tick_to_price(v3_dist.current_tick, v3_dist.token0.decimals, v3_dist.token1.decimals);
        let price_levels = v3_dist
            .price_levels
            .iter()
            .map(|lvl| PriceLiquidity {
                side: if lvl.price < current_price { Side::Buy } else { Side::Sell },
                lower_price: lvl.price,
                upper_price: lvl.price,
                token0_liquidity: lvl.token0_liquidity,
                token1_liquidity: lvl.token1_liquidity,
                timestamp: lvl.timestamp,
            })
            .collect();

        Ok(LiquidityDistribution {
            token0: v3_dist.token0.clone(),
            token1: v3_dist.token1.clone(),
            current_price,
            dex: v3_dist.dex.clone(),
            chain_id: v3_dist.chain_id,
            price_levels,
            timestamp: v3_dist.timestamp,
        })
    }

    async fn calculate_swap_impact(
        &self,
        _pool_address: Address,
        _token_in: Address,
        _amount_in: f64,
    ) -> Result<f64> {
        Ok(0.0)
    }

    async fn get_v3_liquidity_distribution(
        &self,
        pool_address: Address,
    ) -> std::result::Result<V3LiquidityDistribution, Error> {
        let pool = match self.get_pool(pool_address).await {
            Ok(p) => p,
            Err(_) => {
                let dummy = Token {
                    address: pool_address,
                    symbol: String::new(),
                    name: String::new(),
                    decimals: 0,
                    chain_id: self.chain_id(),
                };
                return Ok(Self::empty_v3_dist(
                    &dummy,
                    &dummy,
                    &self.name().to_lowercase(),
                    self.chain_id(),
                ));
            }
        };
        let token0 = &pool.tokens[0];
        let token1 = &pool.tokens[1];

        let (current_tick, active_ticks) = match self.get_active_ticks(pool_address).await {
            Ok((current_tick, ticks)) => (current_tick, ticks),
            Err(_) => {
                return Ok(Self::empty_v3_dist(
                    token0,
                    token1,
                    &self.name().to_lowercase(),
                    self.chain_id(),
                ))
            }
        };
        if active_ticks.is_empty() {
            return Ok(Self::empty_v3_dist(
                token0,
                token1,
                &self.name().to_lowercase(),
                self.chain_id(),
            ));
        }
        let mut v3_price_levels = Vec::new();
        let mut total_liquidity: i128 = 0;
        for (tick_idx, liquidity_gross, liquidity_net) in &active_ticks {
            total_liquidity += *liquidity_net;
            let v3 = Self::build_v3_price_liquidity(
                *tick_idx,
                *liquidity_gross,
                *liquidity_net,
                token0.decimals,
                token1.decimals,
                total_liquidity,
            );
            v3_price_levels.push(V3PriceLevel {
                tick_idx: v3.tick_idx,
                price: v3.price,
                tick_price: 1.0001_f64.powi(v3.tick_idx),
                token0_liquidity: v3.token0_liquidity,
                token1_liquidity: v3.token1_liquidity,
                timestamp: v3.timestamp,
            });
        }
        v3_price_levels.sort_by(|a, b| a.price.partial_cmp(&b.price).unwrap());
        if v3_price_levels.is_empty() {
            return Ok(Self::empty_v3_dist(
                token0,
                token1,
                &self.name().to_lowercase(),
                self.chain_id(),
            ));
        }
        Ok(V3LiquidityDistribution {
            token0: token0.clone(),
            token1: token1.clone(),
            dex: self.name().to_lowercase(),
            chain_id: self.chain_id(),
            current_tick,
            price_levels: v3_price_levels,
            timestamp: Utc::now(),
        })
    }

    async fn get_all_pools_test(&self) -> Result<Vec<Pool>> {
        // This is only used for test mode in the indexer
        let pool_addresses = [
            "0x88e6A0c2dDD26FEEb64F039a2c41296FcB3f5640",
            "0xCBCdF9626bC03E24f779434178A73a0B4bad62eD",
            "0x99ac8cA7087fA4A2A1FB6357269965A2014ABc35",
            "0xe8f7c89C5eFa061e340f2d2F206EC78FD8f7e124",
            "0x5777d92f208679DB4b9778590Fa3CAB3aC9e2168",
            "0x4e68Ccd3E89f51C3074ca5072bbAC773960dFa36",
            "0xC5c134A1f112efA96003f8559Dba6fAC0BA77692",
            "0x1d42064Fc4Beb5F8aAF85F4617AE8b3b5B8Bd801",
            "0x9Db9e0e53058C89e5B94e29621a205198648425B",
            "0x8ad599c3A0ff1De082011EFDDc58f1908eb6e6D8",
        ];
        let mut pools = Vec::new();
        for addr_str in pool_addresses.iter() {
            let addr_str = addr_str.trim();
            if addr_str.is_empty() {
                continue;
            }
            let pool_addr = match Address::from_str(addr_str) {
                Ok(a) => a,
                Err(_) => continue,
            };
            match self.get_pool(pool_addr).await {
                Ok(pool) => {
                    let _ = save_pool_async(self.storage.clone(), pool.clone()).await;
                    pools.push(pool)
                }
                Err(_) => {
                    let provider = self.provider.provider();
                    let pool_contract = IUniswapV3Pool::new(pool_addr, provider.clone());
                    let token0_addr = match pool_contract.token0().call().await {
                        Ok(a) => a,
                        Err(_) => continue,
                    };
                    let token1_addr = match pool_contract.token1().call().await {
                        Ok(a) => a,
                        Err(_) => continue,
                    };
                    let fee = match pool_contract.fee().call().await {
                        Ok(f) => f.to::<u64>(),
                        Err(_) => continue,
                    };
                    let tok0 = match self.fetch_or_load_token(token0_addr).await {
                        Ok(t) => t,
                        Err(_) => continue,
                    };
                    let tok1 = match self.fetch_or_load_token(token1_addr).await {
                        Ok(t) => t,
                        Err(_) => continue,
                    };
                    let pool = Pool {
                        address: pool_addr,
                        dex: self.name().into(),
                        chain_id: self.chain_id(),
                        tokens: vec![tok0, tok1],
                        creation_block: 0,
                        creation_timestamp: Utc::now(),
                        last_updated_block: 0,
                        last_updated_timestamp: Utc::now(),
                        fee,
                    };
                    let _ = save_pool_async(self.storage.clone(), pool.clone()).await;
                    pools.push(pool);
                }
            }
        }
        Ok(pools)
    }
}<|MERGE_RESOLUTION|>--- conflicted
+++ resolved
@@ -285,28 +285,18 @@
         self.provider.clone()
     }
 
-<<<<<<< HEAD
-    async fn get_pool(&self, pool_address: Address) -> Result<Pool> {
-        let pool_result = get_pool_async(self.storage.clone(), pool_address).await;
-        match pool_result {
-            Ok(Some(pool)) => Ok(pool),
-            Ok(None) => Err(Error::DexError(format!(
-                "Pool not found: {}",
-                pool_address
-            ))),
-=======
+
     async fn get_pool(&self, pool_address: Address) -> crate::Result<Pool> {
         let pool_result = get_pool_async(self.storage.clone(), pool_address).await;
         match pool_result {
             Ok(Some(pool)) => Ok(pool),
             Ok(None) => Err(Error::DexError(format!("Pool not found: {}", pool_address))),
->>>>>>> fce5214b
             Err(e) => Err(e),
         }
     }
 
     async fn get_all_pools(&self) -> Result<Vec<Pool>> {
-<<<<<<< HEAD
+
         let provider = self.provider.provider();
         let latest_block: u64 = provider.get_block_number().await.map_err(|e| Error::ProviderError(format!("get_block_number: {}", e)))?;
         //let latest_block = 16669621; // For testing, replace with actual block number retrieval
@@ -316,21 +306,13 @@
         while from_block < latest_block {
             let to_block = (from_block + 9999).min(latest_block);
             info!("Fetching logs from block {} to {}", from_block, to_block);
-=======
-        let latest_block = 12500000;
-        let mut from_block = 12489621;
-        let mut all_logs: Vec<Log> = Vec::new();
-        let mut i = 0;
-        while from_block < latest_block && i < 10 {
-            let to_block = (from_block + 9999).min(latest_block);
->>>>>>> fce5214b
+
             let filter = self.build_pool_created_filter(from_block, to_block);
             let logs = self.get_logs(filter).await?;
             all_logs.extend(logs);
             from_block = to_block + 1;
             i += 1;
         }
-<<<<<<< HEAD
 
         info!("Found a total of {} pools", all_logs.len());
 
@@ -348,23 +330,11 @@
                 | ((fee_bytes[30] as u32) << 8)
                 | (fee_bytes[31] as u32);
             // data: [tickSpacing(int24)|poolAddress]
-=======
-        let mut pools = Vec::with_capacity(all_logs.len());
-        let mut pools_count = 0;
-        for log in &all_logs {
-            if pools_count >= 10 {
-                break;
-            }
-            if log.topics().len() < 4 {
-                continue;
-            }
->>>>>>> fce5214b
             let data_slice: &[u8] = log.data().data.as_ref();
             if data_slice.len() < 64 {
                 continue;
             }
             let pool_addr = Address::from_slice(&data_slice[44..64]);
-<<<<<<< HEAD
             let tok0 = match self.fetch_or_load_token(token0).await {
                 Ok(token) => token,
                 Err(e) => {
@@ -396,46 +366,7 @@
                 tracing::error!("Failed to save pool {}: {}", pool_address, e);
                 continue;
             };
-=======
-            let pool = match self.get_pool(pool_addr).await {
-                Ok(pool) => pool,
-                Err(_) => {
-                    let pool_contract = IUniswapV3Pool::new(pool_addr, self.provider.provider());
-                    let token0_addr = match pool_contract.token0().call().await {
-                        Ok(a) => a,
-                        Err(_) => continue,
-                    };
-                    let token1_addr = match pool_contract.token1().call().await {
-                        Ok(a) => a,
-                        Err(_) => continue,
-                    };
-                    let fee = match pool_contract.fee().call().await {
-                        Ok(f) => f.to::<u64>(),
-                        Err(_) => continue,
-                    };
-                    let tok0 = match self.fetch_or_load_token(token0_addr).await {
-                        Ok(t) => t,
-                        Err(_) => continue,
-                    };
-                    let tok1 = match self.fetch_or_load_token(token1_addr).await {
-                        Ok(t) => t,
-                        Err(_) => continue,
-                    };
-                    Pool {
-                        address: pool_addr,
-                        dex: self.name().into(),
-                        chain_id: self.chain_id(),
-                        tokens: vec![tok0, tok1],
-                        creation_block: log.block_number.unwrap_or(0),
-                        creation_timestamp: Utc::now(),
-                        last_updated_block: log.block_number.unwrap_or(0),
-                        last_updated_timestamp: Utc::now(),
-                        fee,
-                    }
-                }
-            };
-            let _ = save_pool_async(self.storage.clone(), pool.clone()).await;
->>>>>>> fce5214b
+
             pools.push(pool);
             info!("Pool {}: token0={}, token1={}, fee={}", pool_address, token0, token1, fee);
             pools_count += 1;
