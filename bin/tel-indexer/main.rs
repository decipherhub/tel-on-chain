use clap::Parser;
<<<<<<< HEAD
use tel_core::{config, dexes::uniswap_v3};
use tel_indexer::{run_indexer, run_indexer_fetch};
=======
use tel_core::config;
use tel_indexer::run_indexer;
>>>>>>> fce5214b
use tracing::Level;
use tracing_subscriber::FmtSubscriber;

#[derive(Parser)]
#[command(author, version, about, long_about = None)]
struct Args {
    /// Path to config file
    #[arg(short, long, default_value = "config/config.toml")]
    config: String,

    /// Optional DEX name to index
    #[arg(short, long)]
    dex: Option<String>,

    /// Optional pool address to index
    #[arg(short, long)]
    pair: Option<String>,

<<<<<<< HEAD
    /// Fetch all blocks
    #[arg(long)]
    fetch_all: bool,
=======
    /// Run in test mode (use test pools for uniswap_v3)
    #[arg(long)]
    test_mode: bool,
>>>>>>> fce5214b
}

#[tokio::main]
async fn main() -> Result<(), Box<dyn std::error::Error>> {
    // Initialize logging
    let subscriber = FmtSubscriber::builder()
        .with_max_level(Level::INFO)
        .with_target(false)
        .with_thread_ids(true)
        .with_thread_names(true)
        .with_file(true)
        .with_line_number(true)
        .init();

    // Parse command line arguments
    let args = Args::parse();

    // Load config
    let config = config::load_config(&args.config)?;

    // Run indexer
<<<<<<< HEAD
    if args.fetch_all {
        run_indexer_fetch(config).await?;
    } else {
        run_indexer(config, args.dex, args.pair).await?;
    }
=======
    run_indexer(config, args.dex, args.pair, args.test_mode).await?;
>>>>>>> fce5214b

    Ok(())
}<|MERGE_RESOLUTION|>--- conflicted
+++ resolved
@@ -1,11 +1,8 @@
 use clap::Parser;
-<<<<<<< HEAD
+
 use tel_core::{config, dexes::uniswap_v3};
 use tel_indexer::{run_indexer, run_indexer_fetch};
-=======
-use tel_core::config;
-use tel_indexer::run_indexer;
->>>>>>> fce5214b
+
 use tracing::Level;
 use tracing_subscriber::FmtSubscriber;
 
@@ -24,15 +21,10 @@
     #[arg(short, long)]
     pair: Option<String>,
 
-<<<<<<< HEAD
+
     /// Fetch all blocks
     #[arg(long)]
     fetch_all: bool,
-=======
-    /// Run in test mode (use test pools for uniswap_v3)
-    #[arg(long)]
-    test_mode: bool,
->>>>>>> fce5214b
 }
 
 #[tokio::main]
@@ -54,15 +46,13 @@
     let config = config::load_config(&args.config)?;
 
     // Run indexer
-<<<<<<< HEAD
+
     if args.fetch_all {
         run_indexer_fetch(config).await?;
     } else {
         run_indexer(config, args.dex, args.pair).await?;
     }
-=======
-    run_indexer(config, args.dex, args.pair, args.test_mode).await?;
->>>>>>> fce5214b
+
 
     Ok(())
 }